# Changelog

<<<<<<< HEAD
## v1.2.0 (Current Stable)
=======
## v1.2.0 (Next Release)
>>>>>>> 82b66f02

* Added `wait_max` argument to [`retryhttp.wait_from_header`][] and [`retryhttp.wait_retry_after`][], which defaults to 120.0 seconds.
* [`retryhttp._utils.is_rate_limited][]: revert behavior to correctly determine rate limiting by a `429 Too Many Requests` status.
* When receiving `503 Service Unavailable`, honor a `Retry-After` header if provided.
* Rename `retryhttp.wait_rate_limited` to [`retryhttp.wait_retry_after`][], but retain alias for backwards compatibility and convenience.
* [`retryhttp.wait_from_header`][]: Handle case if server responds with a date in the past.
* [`retryhttp.wait_context_aware`][]: The `wait_server_errors` argument now defaults to [`retryhttp.wait_retry_after`][] with [`tenacity.wait_random_exponential][] as fallback, since some server errors may respond with a `Retry-After` header.
* [`retryhttp.wait_context_aware`][]: The `wait_rate_limited` argument now has [`tenacity.wait_random_exponential`][] as fallback to [`retryhttp.wait_retry_after`][], to make retrying rate-limited requests more robust.
<<<<<<< HEAD
* Move `py.typed` to correct location to prevent `mypy` errors.


## v1.1.0
=======


## v1.1.0 (Current Stable)
>>>>>>> 82b66f02

* Add [HTTP-date](https://httpwg.org/specs/rfc9110.html#http.date) value parsing for [`retryhttp.wait_from_header`][]
* [`retryhttp._utils.is_rate_limited`][] now determines that a request was rate limited by the presence of a `Retry-After` header. In prior versions, this was based on the status code `429 Too Many Requests`. However, many servers return other status codes when rate limiting.

## v1.0.1

* Fix documentation errors.

## v1.0.0

* API is now stable. Any breaking changes will follow [SemVer](https://semver.org/) guidelines.
* Added `requests.exceptions.ChunkedEncodingError` to the list of default network errors.

## v0.2.0

* Rename `retryhttp.retry_http_errors` to [`retryhttp.retry`][].
* Rename `retryhttp.wait_http_errors` to [`retryhttp.wait_context_aware`][].
* Restructure project so all members are part of the root namespace.
* Move type delcarations to `retryhttp._types`.
* Enable bare decorator syntax for [`retryhttp.retry`][] (i.e., `@retry` works as well as `@retry()`)

## v0.1.0

Initial release.

Added the following methods and classes:

* `retryhttp.retry_http_errors`
* [`retryhttp.retry_if_network_error`][]
* [`retryhttp.retry_if_rate_limited`][]
* [`retryhttp.retry_if_server_error`][]
* [`retryhttp.retry_if_timeout`][]
* [`retryhttp.wait_from_header`][]
* [`retryhttp.wait_rate_limited`][]
* [`retryhttp.wait_context_aware`][]<|MERGE_RESOLUTION|>--- conflicted
+++ resolved
@@ -1,10 +1,6 @@
 # Changelog
 
-<<<<<<< HEAD
-## v1.2.0 (Current Stable)
-=======
-## v1.2.0 (Next Release)
->>>>>>> 82b66f02
+## v1.2.0
 
 * Added `wait_max` argument to [`retryhttp.wait_from_header`][] and [`retryhttp.wait_retry_after`][], which defaults to 120.0 seconds.
 * [`retryhttp._utils.is_rate_limited][]: revert behavior to correctly determine rate limiting by a `429 Too Many Requests` status.
@@ -13,16 +9,9 @@
 * [`retryhttp.wait_from_header`][]: Handle case if server responds with a date in the past.
 * [`retryhttp.wait_context_aware`][]: The `wait_server_errors` argument now defaults to [`retryhttp.wait_retry_after`][] with [`tenacity.wait_random_exponential][] as fallback, since some server errors may respond with a `Retry-After` header.
 * [`retryhttp.wait_context_aware`][]: The `wait_rate_limited` argument now has [`tenacity.wait_random_exponential`][] as fallback to [`retryhttp.wait_retry_after`][], to make retrying rate-limited requests more robust.
-<<<<<<< HEAD
-* Move `py.typed` to correct location to prevent `mypy` errors.
 
 
 ## v1.1.0
-=======
-
-
-## v1.1.0 (Current Stable)
->>>>>>> 82b66f02
 
 * Add [HTTP-date](https://httpwg.org/specs/rfc9110.html#http.date) value parsing for [`retryhttp.wait_from_header`][]
 * [`retryhttp._utils.is_rate_limited`][] now determines that a request was rate limited by the presence of a `Retry-After` header. In prior versions, this was based on the status code `429 Too Many Requests`. However, many servers return other status codes when rate limiting.
